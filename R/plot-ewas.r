--- conflicted
+++ resolved
@@ -114,56 +114,8 @@
 #' @return \code{\link{ggplot}} showing the Manhattan plot. 
 #' @export
 meffil.ewas.manhattan.plot <- function(ewas.object, sig.threshold=1e-7,
-<<<<<<< HEAD
-									   title="Manhattan plot") {
-	stopifnot(is.ewas.object(ewas.object))
-	
-	chromosomes <- paste("chr", c(1:22, "X","Y"), sep="")
-	sapply(names(ewas.object$analyses), function(name) {
-		stats <- ewas.object$analyses[[name]]$table
-		stats$chromosome <- factor(as.character(stats$chromosome), levels=chromosomes)
-		stats$chr.colour <- 0
-		stats$chr.colour[stats$chromosome %in% chromosomes[seq(1,length(chromosomes),2)]] <- 1
-		##!! ^^ fixed typo "stats$chromosome__s__"!!#
-		stats$chr.colour <- as.factor(stats$chr.colour)
-		p.values <- stats$p.value
-		p.values[which(p.values < .Machine$double.xmin)] <- .Machine$double.xmin
-		stats$stat <- -log(p.values,10) * sign(stats$coefficient)
-		
-		stats <- stats[order(stats$stat, decreasing=T),]
-		
-		chromosome.lengths <- sapply(chromosomes, function(chromosome)
-			max(stats$position[which(stats$chromosome == chromosome)]))
-		chromosome.lengths <- as.numeric(chromosome.lengths)
-		chromosome.starts <- c(1,cumsum(chromosome.lengths)+1)
-		names(chromosome.starts) <- c(chromosomes, "NA")
-		stats$global <- stats$position + chromosome.starts[stats$chromosome] - 1
-		
-		selection.idx <- scatter.thinning(stats$global, stats$stat,
-										  resolution=100, max.per.cell=100)
-		
-		(ggplot(stats[selection.idx,], aes(x=position, y=stat)) +
-				geom_point(aes(size=abs(stat),
-								colour=chr.colour,
-								alpha = abs(stat)
-							)
-						) + ##!! edit - scaling points by -log10(p) !!##
-				scale_size(range = c(0.005,2)) + 
-				scale_alpha(range = c(0.01, 1)) +
-				#scale_color_manual(values = c("black","grey"))+
-				facet_grid(. ~ chromosome, space="free_x", scales="free_x") +
-				theme(strip.text.x = element_text(angle = 90)) +
-				guides(colour=FALSE,size=FALSE,alpha=FALSE) +
-				labs(x="Position",
-					 y=bquote(-log[10]("p-value") * sign(beta))) +             
-				geom_hline(yintercept=log(sig.threshold,10), colour="red") +
-				geom_hline(yintercept=-log(sig.threshold,10), colour="red") +
-				theme(axis.text.x = element_blank(), axis.ticks.x = element_blank()) +
-				ggtitle(paste(title, ": ", name, sep=""))) 
-	}, simplify=F)        
-=======
                                        title="Manhattan plot") {
-    stopifnot(is.ewas.object(ewas.object))
+     stopifnot(is.ewas.object(ewas.object))
     
     chromosomes <- paste("chr", c(1:22, "X","Y"), sep="")
     sapply(names(ewas.object$analyses), function(name) {
@@ -200,7 +152,6 @@
          theme(axis.text.x = element_blank(), axis.ticks.x = element_blank()) +
          ggtitle(paste(title, ": ", name, sep=""))) 
     }, simplify=F)        
->>>>>>> 09996e69
 }
 
 
